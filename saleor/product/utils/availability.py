from dataclasses import dataclass
from typing import TYPE_CHECKING, Iterable, List, Optional, Tuple, Union

import opentracing
<<<<<<< HEAD
from django.conf import settings
from django_countries.fields import Country
=======
>>>>>>> dceb1dad
from prices import MoneyRange, TaxedMoney, TaxedMoneyRange

from ...channel.models import Channel
from ...core.utils import to_local_currency
from ...discount import DiscountInfo
from ...discount.utils import calculate_discounted_price
from ...plugins.manager import get_plugins_manager
from ...product.models import (
    Collection,
    Product,
    ProductChannelListing,
    ProductVariant,
    ProductVariantChannelListing,
)

if TYPE_CHECKING:
    # flake8: noqa
    from ...plugins.manager import PluginsManager


@dataclass
class ProductAvailability:
    on_sale: bool
    price_range: Optional[TaxedMoneyRange]
    price_range_undiscounted: Optional[TaxedMoneyRange]
    discount: Optional[TaxedMoney]
    price_range_local_currency: Optional[TaxedMoneyRange]
    discount_local_currency: Optional[TaxedMoneyRange]


@dataclass
class VariantAvailability:
    on_sale: bool
    price: TaxedMoney
    price_undiscounted: TaxedMoney
    discount: Optional[TaxedMoney]
    price_local_currency: Optional[TaxedMoney]
    discount_local_currency: Optional[TaxedMoney]


def _get_total_discount_from_range(
    undiscounted: TaxedMoneyRange, discounted: TaxedMoneyRange
) -> Optional[TaxedMoney]:
    """Calculate the discount amount between two TaxedMoneyRange.

    Subtract two prices and return their total discount, if any.
    Otherwise, it returns None.
    """
    return _get_total_discount(undiscounted.start, discounted.start)


def _get_total_discount(
    undiscounted: TaxedMoney, discounted: TaxedMoney
) -> Optional[TaxedMoney]:
    """Calculate the discount amount between two TaxedMoney.

    Subtract two prices and return their total discount, if any.
    Otherwise, it returns None.
    """
    if undiscounted > discounted:
        return undiscounted - discounted
    return None


def _get_product_price_range(
    discounted: Union[MoneyRange, TaxedMoneyRange],
    undiscounted: Union[MoneyRange, TaxedMoneyRange],
    local_currency: Optional[str] = None,
) -> Tuple[TaxedMoneyRange, TaxedMoney]:
    price_range_local = None
    discount_local_currency = None

    if local_currency:
        price_range_local = to_local_currency(discounted, local_currency)
        undiscounted_local = to_local_currency(undiscounted, local_currency)
        if undiscounted_local and undiscounted_local.start > price_range_local.start:
            discount_local_currency = undiscounted_local.start - price_range_local.start

    return price_range_local, discount_local_currency


def get_variant_price(
    *,
    variant: ProductVariant,
    variant_channel_listing: ProductVariantChannelListing,
    product: Product,
    collections: Iterable[Collection],
    discounts: Iterable[DiscountInfo],
    channel: Channel
):
    return calculate_discounted_price(
        product=product,
        price=variant_channel_listing.price,
        collections=collections,
        discounts=discounts,
        channel=channel,
    )


def get_product_price_range(
    *,
    product: Product,
    variants: Iterable[ProductVariant],
    variants_channel_listing: List[ProductVariantChannelListing],
    collections: Iterable[Collection],
    discounts: Iterable[DiscountInfo],
    channel: Channel,
) -> Optional[MoneyRange]:
    with opentracing.global_tracer().start_active_span("get_product_price_range"):
        if variants:
            variants_channel_listing_dict = {
                channel_listing.variant_id: channel_listing
                for channel_listing in variants_channel_listing
                if channel_listing
            }
            prices = []
            for variant in variants:
                variant_channel_listing = variants_channel_listing_dict.get(variant.id)
                if variant_channel_listing:
                    price = get_variant_price(
                        variant=variant,
                        variant_channel_listing=variant_channel_listing,
                        product=product,
                        collections=collections,
                        discounts=discounts,
                        channel=channel,
                    )
                    prices.append(price)
            if prices:
                return MoneyRange(min(prices), max(prices))

        return None


def get_product_availability(
    *,
    product: Product,
    product_channel_listing: Optional[ProductChannelListing],
    variants: Iterable[ProductVariant],
    variants_channel_listing: List[ProductVariantChannelListing],
    collections: Iterable[Collection],
    discounts: Iterable[DiscountInfo],
    channel: Channel,
    country: Optional[Country] = None,
    local_currency: Optional[str] = None,
    plugins: Optional["PluginsManager"] = None,
) -> ProductAvailability:
    country = country or Country(settings.DEFAULT_COUNTRY)
    with opentracing.global_tracer().start_active_span("get_product_availability"):
        if not plugins:
            plugins = get_plugins_manager()
        discounted = None
        discounted_net_range = get_product_price_range(
            product=product,
            variants=variants,
            variants_channel_listing=variants_channel_listing,
            collections=collections,
            discounts=discounts,
            channel=channel,
        )
        if discounted_net_range is not None:
            discounted = TaxedMoneyRange(
                start=plugins.apply_taxes_to_product(
                    product, discounted_net_range.start, country
                ),
                stop=plugins.apply_taxes_to_product(
                    product, discounted_net_range.stop, country
                ),
            )

        undiscounted = None
        undiscounted_net_range = get_product_price_range(
            product=product,
            variants=variants,
            variants_channel_listing=variants_channel_listing,
            collections=collections,
            discounts=[],
            channel=channel,
        )
        if undiscounted_net_range is not None:
            undiscounted = TaxedMoneyRange(
                start=plugins.apply_taxes_to_product(
                    product, undiscounted_net_range.start, country
                ),
                stop=plugins.apply_taxes_to_product(
                    product, undiscounted_net_range.stop, country
                ),
            )

        discount = None
        price_range_local = None
        discount_local_currency = None
        if undiscounted_net_range is not None and discounted_net_range is not None:
            discount = _get_total_discount_from_range(undiscounted, discounted)
            price_range_local, discount_local_currency = _get_product_price_range(
                discounted, undiscounted, local_currency
            )

        is_visible = (
            product_channel_listing is not None and product_channel_listing.is_visible
        )
        is_on_sale = is_visible and discount is not None

        return ProductAvailability(
            on_sale=is_on_sale,
            price_range=discounted,
            price_range_undiscounted=undiscounted,
            discount=discount,
            price_range_local_currency=price_range_local,
            discount_local_currency=discount_local_currency,
        )


def get_variant_availability(
    variant: ProductVariant,
    variant_channel_listing: ProductVariantChannelListing,
    product: Product,
    product_channel_listing: Optional[ProductChannelListing],
    collections: Iterable[Collection],
    discounts: Iterable[DiscountInfo],
    channel: Channel,
    country: Optional[Country] = None,
    local_currency: Optional[str] = None,
    plugins: Optional["PluginsManager"] = None,
) -> VariantAvailability:
    country = country or Country(settings.DEFAULT_COUNTRY)
    with opentracing.global_tracer().start_active_span("get_variant_availability"):
        if not plugins:
            plugins = get_plugins_manager()
        discounted = plugins.apply_taxes_to_product(
            product,
            get_variant_price(
                variant=variant,
                variant_channel_listing=variant_channel_listing,
                product=product,
                collections=collections,
                discounts=discounts,
                channel=channel,
            ),
            country,
        )
        undiscounted = plugins.apply_taxes_to_product(
            product,
            get_variant_price(
                variant=variant,
                variant_channel_listing=variant_channel_listing,
                product=product,
                collections=collections,
                discounts=[],
                channel=channel,
            ),
            country,
        )

        discount = _get_total_discount(undiscounted, discounted)

        if local_currency:
            price_local_currency = to_local_currency(discounted, local_currency)
            discount_local_currency = to_local_currency(discount, local_currency)
        else:
            price_local_currency = None
            discount_local_currency = None

        is_visible = (
            product_channel_listing is not None and product_channel_listing.is_visible
        )
        is_on_sale = is_visible and discount is not None

        return VariantAvailability(
            on_sale=is_on_sale,
            price=discounted,
            price_undiscounted=undiscounted,
            discount=discount,
            price_local_currency=price_local_currency,
            discount_local_currency=discount_local_currency,
        )<|MERGE_RESOLUTION|>--- conflicted
+++ resolved
@@ -2,11 +2,8 @@
 from typing import TYPE_CHECKING, Iterable, List, Optional, Tuple, Union
 
 import opentracing
-<<<<<<< HEAD
 from django.conf import settings
 from django_countries.fields import Country
-=======
->>>>>>> dceb1dad
 from prices import MoneyRange, TaxedMoney, TaxedMoneyRange
 
 from ...channel.models import Channel
