import logging
from typing import Iterable, Optional

import opentracing
import requests
from django.utils import timezone
from posuto import Posuto
from requests.auth import HTTPBasicAuth

from saleor.order.models import Fulfillment

from ... import PaymentError
from ...interface import AddressData, PaymentData
from ...models import Payment
from ...utils import price_to_minor_unit
from .api_types import ApiConfig, PaymentResult, PaymentStatus
from .const import NP_ATOBARAI, NP_TEST_URL, NP_URL
from .errors import (
    FULFILLMENT_REPORT_RESULT_ERRORS,
    TRANSACTION_CANCELLATION_RESULT_ERROR,
    TRANSACTION_REGISTRATION_RESULT_ERRORS,
    get_error_messages_from_codes,
    get_reason_messages_from_codes,
)
from .utils import np_atobarai_opentracing_trace

REQUEST_TIMEOUT = 15


logger = logging.getLogger(__name__)


def get_url(config: ApiConfig, path: str = "") -> str:
    """Resolve test/production URLs based on the api config."""
    return f"{(NP_TEST_URL if config.test_mode else NP_URL)}{path}"


def _request(
    config: ApiConfig,
    method: str,
    path: str = "",
    json: Optional[dict] = None,
) -> requests.Response:
    with np_atobarai_opentracing_trace("np-atobarai.utilities.request"):
        response = requests.request(
            method=method,
            url=get_url(config, path),
            timeout=REQUEST_TIMEOUT,
            json=json or {},
            auth=HTTPBasicAuth(config.merchant_code, config.sp_code),
            headers={"X-NP-Terminal-Id": config.terminal_id},
        )
        if 400 < response.status_code <= 600:
            raise requests.HTTPError
        return response


def np_request(
    config: ApiConfig, method: str, path: str = "", json: Optional[dict] = None
) -> requests.Response:
    try:
        return _request(config, method, path, json)
    except requests.RequestException:
        msg = "Cannot connect to NP Atobarai."
        logger.warning(msg, exc_info=True)
        raise PaymentError(msg)


def health_check(config: ApiConfig) -> bool:
    try:
        _request(config, "post", "/authorizations/find")
        return True
    except requests.RequestException:
        return False


def _format_name(ad: AddressData):
    """Follow the Japanese name guidelines."""
    return f"{ad.first_name} {ad.last_name}".strip()


def _format_address(config: ApiConfig, ad: AddressData):
    """Follow the Japanese address guidelines."""
    # example: "東京都千代田区麹町４－２－６　住友不動産麹町ファーストビル５階"
    if not config.fill_missing_address:
        return f"{ad.country_area}{ad.street_address_2}{ad.street_address_1}"
    with Posuto() as pp:
        try:
            jap_ad = pp.get(ad.postal_code)
        except KeyError:
            raise PaymentError(
                "Valid Japanese address is required for transaction in NP Atobarai."
            )
        else:
            return (
                f"{ad.country_area}"
                f"{jap_ad.city}"
                f"{jap_ad.neighborhood}"
                f"{ad.street_address_2}"
                f"{ad.street_address_1}"
            )


def register_transaction(
    config: ApiConfig, payment_information: "PaymentData"
) -> PaymentResult:
    with np_atobarai_opentracing_trace("np-atobarai.checkout.payments.register"):
        order_date = timezone.now().strftime("%Y-%m-%d")

        billing = payment_information.billing
        shipping = payment_information.shipping

        if not billing:
            raise PaymentError(
                "Billing address is required for transaction in NP Atobarai."
            )
        if not shipping:
            raise PaymentError(
                "Shipping address is required for transaction in NP Atobarai."
            )

        data = {
            "transactions": [
                {
                    "shop_transaction_id": payment_information.payment_id,
                    "shop_order_date": order_date,
                    "settlement_type": NP_ATOBARAI,
                    "billed_amount": int(
                        price_to_minor_unit(
                            payment_information.amount, payment_information.currency
                        )
                    ),
                    "customer": {
                        "customer_name": billing.first_name,
                        "company_name": billing.company_name,
                        "zip_code": billing.postal_code,
                        "address": _format_address(config, billing),
                        "tel": billing.phone.replace("+81", "0"),
                        "email": payment_information.customer_email,
                    },
                    "dest_customer": {
                        "customer_name": _format_name(shipping),
                        "company_name": shipping.company_name,
                        "zip_code": shipping.postal_code,
                        "address": _format_address(config, shipping),
                        "tel": shipping.phone.replace("+81", "0"),
                    },
                    "goods": [
                        {
                            "quantity": line.quantity,
                            "goods_name": line.product_name,
                            "goods_price": int(
                                price_to_minor_unit(
                                    line.gross, payment_information.currency
                                )
                            ),
                        }
                        for line in payment_information.lines
                    ],
                },
            ]
        }

        response = np_request(config, "post", "/transactions", json=data)
        response_data = response.json()

        if "errors" in response_data:
            error_messages = get_error_messages_from_codes(
                error_codes=set(response_data["errors"][0]["codes"]),
                error_map=TRANSACTION_REGISTRATION_RESULT_ERRORS,
            )
            return PaymentResult(
                status=PaymentStatus.FAILED,
                raw_response=response_data,
                errors=error_messages,
            )

        transaction = response_data["results"][0]
        status = transaction["authori_result"]
        transaction_id = transaction["np_transaction_id"]
        error_messages = []

        if status == PaymentStatus.PENDING:
            if cancel_error_codes := _get_errors(_cancel(config, transaction_id)):
                logger.error(
                    "Payment #%s could not be cancelled: %s",
                    transaction_id,
                    ", ".join(cancel_error_codes),
                )
            error_messages = get_reason_messages_from_codes(
                set(response_data["results"][0]["authori_hold"])
            )

        return PaymentResult(
            status=status,
            psp_reference=transaction_id,
            raw_response=response_data,
            errors=error_messages,
        )


def _cancel(config: ApiConfig, transaction_id: str) -> dict:
    data = {"transactions": [{"np_transaction_id": transaction_id}]}
    response = np_request(config, "patch", "/transactions/cancel", json=data)
    return response.json()


def _get_errors(response_data: dict) -> Iterable[str]:
    if "errors" not in response_data:
        return []
    return set(response_data["errors"][0]["codes"])


def cancel_transaction(
    config: ApiConfig, payment_information: PaymentData
) -> PaymentResult:
    with np_atobarai_opentracing_trace("np-atobarai.checkout.payments.cancel"):
        payment_id = payment_information.payment_id
        payment = Payment.objects.filter(id=payment_id).first()

        if not payment:
            raise PaymentError(f"Payment with id {payment_id} does not exist.")

        psp_reference = payment.psp_reference

        if not psp_reference:
            raise PaymentError(
                f"Payment with id {payment_id} cannot be voided "
                f"- psp reference is missing."
            )

<<<<<<< HEAD
    return PaymentResult(
        status=status,
        raw_response=response_data,
        psp_reference=psp_reference,
        errors=error_messages,
    )


def report_fulfillment(config: ApiConfig, fulfillment: Fulfillment):
    with opentracing.global_tracer().start_active_span(
        "np-atobarai.checkout.payments.capture"
    ):
        payment: Payment = fulfillment.order.get_last_payment()

        if not payment:
            # TODO: handle errors
            pass

        transaction_id = payment.psp_reference

        if not transaction_id:
            # TODO: handle errors
            pass

        shipping_company_code = config.shipping_company
        shipping_slip_number = fulfillment.tracking_number

        if not shipping_slip_number:
            # TODO: handle errors
            pass

        data = {
            "transactions": [
                {
                    "np_transaction_id": transaction_id,
                    "pd_company_code": shipping_company_code,
                    "slip_no": shipping_slip_number,
                }
            ]
        }
        response = np_request(config, "post", "/shipments", json=data)
        response_data = response.json()

        if error_codes := _get_errors(response_data):
            return get_error_messages_from_codes(
                error_codes, FULFILLMENT_REPORT_RESULT_ERRORS
            )

        return []
=======
        status = PaymentStatus.SUCCESS
        response_data = _cancel(config, psp_reference)
        error_messages = []

        if error_codes := _get_errors(response_data):
            status = PaymentStatus.FAILED
            error_messages = get_error_messages_from_codes(
                error_codes, TRANSACTION_CANCELLATION_RESULT_ERROR
            )

        return PaymentResult(
            status=status,
            raw_response=response_data,
            psp_reference=psp_reference,
            errors=error_messages,
        )
>>>>>>> 3fc9f9aa
<|MERGE_RESOLUTION|>--- conflicted
+++ resolved
@@ -1,7 +1,6 @@
 import logging
-from typing import Iterable, Optional
-
-import opentracing
+from typing import Iterable, List, Optional
+
 import requests
 from django.utils import timezone
 from posuto import Posuto
@@ -16,7 +15,6 @@
 from .api_types import ApiConfig, PaymentResult, PaymentStatus
 from .const import NP_ATOBARAI, NP_TEST_URL, NP_URL
 from .errors import (
-    FULFILLMENT_REPORT_RESULT_ERRORS,
     TRANSACTION_CANCELLATION_RESULT_ERROR,
     TRANSACTION_REGISTRATION_RESULT_ERRORS,
     get_error_messages_from_codes,
@@ -229,7 +227,16 @@
                 f"- psp reference is missing."
             )
 
-<<<<<<< HEAD
+        status = PaymentStatus.SUCCESS
+        response_data = _cancel(config, psp_reference)
+        error_messages = []
+
+        if error_codes := _get_errors(response_data):
+            status = PaymentStatus.FAILED
+            error_messages = get_error_messages_from_codes(
+                error_codes, TRANSACTION_CANCELLATION_RESULT_ERROR
+            )
+
     return PaymentResult(
         status=status,
         raw_response=response_data,
@@ -238,28 +245,23 @@
     )
 
 
-def report_fulfillment(config: ApiConfig, fulfillment: Fulfillment):
-    with opentracing.global_tracer().start_active_span(
-        "np-atobarai.checkout.payments.capture"
-    ):
+def report_fulfillment(config: ApiConfig, fulfillment: Fulfillment) -> List[str]:
+    with np_atobarai_opentracing_trace("np-atobarai.checkout.payments.capture"):
         payment: Payment = fulfillment.order.get_last_payment()
 
         if not payment:
-            # TODO: handle errors
-            pass
+            return ["Payment does not exist for this order"]
 
         transaction_id = payment.psp_reference
 
         if not transaction_id:
-            # TODO: handle errors
-            pass
+            return ["Payment does not have psp reference"]
 
         shipping_company_code = config.shipping_company
         shipping_slip_number = fulfillment.tracking_number
 
         if not shipping_slip_number:
-            # TODO: handle errors
-            pass
+            return ["Fulfillment does not have tracking number"]
 
         data = {
             "transactions": [
@@ -273,27 +275,4 @@
         response = np_request(config, "post", "/shipments", json=data)
         response_data = response.json()
 
-        if error_codes := _get_errors(response_data):
-            return get_error_messages_from_codes(
-                error_codes, FULFILLMENT_REPORT_RESULT_ERRORS
-            )
-
-        return []
-=======
-        status = PaymentStatus.SUCCESS
-        response_data = _cancel(config, psp_reference)
-        error_messages = []
-
-        if error_codes := _get_errors(response_data):
-            status = PaymentStatus.FAILED
-            error_messages = get_error_messages_from_codes(
-                error_codes, TRANSACTION_CANCELLATION_RESULT_ERROR
-            )
-
-        return PaymentResult(
-            status=status,
-            raw_response=response_data,
-            psp_reference=psp_reference,
-            errors=error_messages,
-        )
->>>>>>> 3fc9f9aa
+        return list(_get_errors(response_data))