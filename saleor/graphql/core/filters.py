--- conflicted
+++ resolved
@@ -5,13 +5,7 @@
 
 
 class DefaultMultipleChoiceField(MultipleChoiceField):
-    default_error_messages = {
-<<<<<<< HEAD
-=======
-        "invalid_choice": _("One of the specified IDs was invalid (%(value)s)."),
->>>>>>> de5784be
-        "invalid_list": _("Enter a list of values."),
-    }
+    default_error_messages = {"invalid_list": _("Enter a list of values.")}
 
     def to_python(self, value):
         if not value:
