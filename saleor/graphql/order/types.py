--- conflicted
+++ resolved
@@ -25,11 +25,8 @@
 from ..channel import ChannelContext
 from ..channel.dataloaders import ChannelByIdLoader, ChannelByOrderLineIdLoader
 from ..core.connection import CountableDjangoObjectType
-<<<<<<< HEAD
 from ..core.enums import LanguageCodeEnum
-=======
 from ..core.scalars import PositiveDecimal
->>>>>>> 326a5b88
 from ..core.types.common import Image
 from ..core.types.money import Money, TaxedMoney
 from ..core.utils import str_to_enum
@@ -575,17 +572,16 @@
     is_shipping_required = graphene.Boolean(
         description="Returns True, if order requires shipping.", required=True
     )
-<<<<<<< HEAD
     language_code = graphene.String(
         deprecation_reason=(
             "Use the `languageCodeEnum` field to fetch the language code. "
-            "This field will be removed after 2021-06-30"
+            "This field will be removed in Saleor 4.0."
         ),
         required=True,
     )
     language_code_enum = graphene.Field(
         LanguageCodeEnum, description="Order language code.", required=True
-=======
+    )
     discount = graphene.Field(
         Money,
         description="Returns applied discount.",
@@ -611,7 +607,6 @@
         graphene.NonNull("saleor.graphql.discount.types.OrderDiscount"),
         description="List of all discounts assigned to the order.",
         required=False,
->>>>>>> 326a5b88
     )
 
     class Meta:
