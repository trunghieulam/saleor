from decimal import Decimal
from operator import attrgetter
from uuid import uuid4

from django.conf import settings
from django.contrib.postgres.fields import JSONField
from django.core.validators import MinValueValidator
from django.db import models
from django.db.models import F, Max, Sum
from django.urls import reverse
from django.utils.timezone import now
from django.utils.translation import pgettext_lazy
from django_measurement.models import MeasurementField
from django_prices.models import MoneyField, TaxedMoneyField
from measurement.measures import Weight
from prices import Money

from ..account.models import Address
from ..core.utils.json_serializer import CustomJsonEncoder
from ..core.utils.taxes import ZERO_TAXED_MONEY, zero_money
from ..core.weight import WeightUnits, zero_weight
from ..discount.models import Voucher
from ..payment import ChargeStatus, TransactionKind
from ..shipping.models import ShippingMethod
from . import FulfillmentStatus, OrderEvents, OrderStatus


class OrderQueryset(models.QuerySet):
    def confirmed(self):
        """Return non-draft orders."""
        return self.exclude(status=OrderStatus.DRAFT)

    def drafts(self):
        """Return draft orders."""
        return self.filter(status=OrderStatus.DRAFT)

    def ready_to_fulfill(self):
        """Return orders that can be fulfilled.

        Orders ready to fulfill are fully paid but unfulfilled (or partially
        fulfilled).
        """
        statuses = {OrderStatus.UNFULFILLED, OrderStatus.PARTIALLY_FULFILLED}
        qs = self.filter(status__in=statuses, payments__is_active=True)
        qs = qs.annotate(amount_paid=Sum("payments__captured_amount"))
        return qs.filter(total_gross__lte=F("amount_paid"))

    def ready_to_capture(self):
        """Return orders with payments to capture.

        Orders ready to capture are those which are not draft or canceled and
        have a preauthorized payment. The preauthorized payment can not
        already be partially or fully captured.
        """
        qs = self.filter(
            payments__is_active=True, payments__charge_status=ChargeStatus.NOT_CHARGED
        )
        qs = qs.exclude(status={OrderStatus.DRAFT, OrderStatus.CANCELED})
        return qs.distinct()


class Order(models.Model):
    created = models.DateTimeField(default=now, editable=False)
    status = models.CharField(
        max_length=32, default=OrderStatus.UNFULFILLED, choices=OrderStatus.CHOICES
    )
    user = models.ForeignKey(
        settings.AUTH_USER_MODEL,
        blank=True,
        null=True,
        related_name="orders",
        on_delete=models.SET_NULL,
    )
    language_code = models.CharField(max_length=35, default=settings.LANGUAGE_CODE)
    tracking_client_id = models.CharField(max_length=36, blank=True, editable=False)
    billing_address = models.ForeignKey(
        Address, related_name="+", editable=False, null=True, on_delete=models.SET_NULL
    )
    shipping_address = models.ForeignKey(
        Address, related_name="+", editable=False, null=True, on_delete=models.SET_NULL
    )
    user_email = models.EmailField(blank=True, default="")
    shipping_method = models.ForeignKey(
        ShippingMethod,
        blank=True,
        null=True,
        related_name="orders",
        on_delete=models.SET_NULL,
    )
    shipping_price_net = MoneyField(
        currency=settings.DEFAULT_CURRENCY,
        max_digits=settings.DEFAULT_MAX_DIGITS,
        decimal_places=settings.DEFAULT_DECIMAL_PLACES,
        default=0,
        editable=False,
    )
    shipping_price_gross = MoneyField(
        currency=settings.DEFAULT_CURRENCY,
        max_digits=settings.DEFAULT_MAX_DIGITS,
        decimal_places=settings.DEFAULT_DECIMAL_PLACES,
        default=0,
        editable=False,
    )
    shipping_price = TaxedMoneyField(
        net_field="shipping_price_net", gross_field="shipping_price_gross"
    )
    shipping_method_name = models.CharField(
        max_length=255, null=True, default=None, blank=True, editable=False
    )
    token = models.CharField(max_length=36, unique=True, blank=True)
    # Token of a checkout instance that this order was created from
    checkout_token = models.CharField(max_length=36, blank=True)
    total_net = MoneyField(
        currency=settings.DEFAULT_CURRENCY,
        max_digits=settings.DEFAULT_MAX_DIGITS,
        decimal_places=settings.DEFAULT_DECIMAL_PLACES,
        default=zero_money,
    )
    total_gross = MoneyField(
        currency=settings.DEFAULT_CURRENCY,
        max_digits=settings.DEFAULT_MAX_DIGITS,
        decimal_places=settings.DEFAULT_DECIMAL_PLACES,
        default=zero_money,
    )
    total = TaxedMoneyField(net_field="total_net", gross_field="total_gross")
    voucher = models.ForeignKey(
        Voucher, blank=True, null=True, related_name="+", on_delete=models.SET_NULL
    )
    discount_amount = MoneyField(
        currency=settings.DEFAULT_CURRENCY,
        max_digits=settings.DEFAULT_MAX_DIGITS,
        decimal_places=settings.DEFAULT_DECIMAL_PLACES,
        default=zero_money,
    )
    discount_name = models.CharField(max_length=255, default="", blank=True)
    translated_discount_name = models.CharField(max_length=255, default="", blank=True)
    display_gross_prices = models.BooleanField(default=True)
    customer_note = models.TextField(blank=True, default="")
    weight = MeasurementField(
        measurement=Weight, unit_choices=WeightUnits.CHOICES, default=zero_weight
    )
    objects = OrderQueryset.as_manager()

    class Meta:
        ordering = ("-pk",)
        permissions = (
            (
                "manage_orders",
                pgettext_lazy("Permission description", "Manage orders."),
            ),
        )

    def save(self, *args, **kwargs):
        if not self.token:
            self.token = str(uuid4())
        return super().save(*args, **kwargs)

    def is_fully_paid(self):
        total_paid = self._total_paid()
        return total_paid.gross >= self.total.gross

    def is_partly_paid(self):
        total_paid = self._total_paid()
        return total_paid.gross.amount > 0

    def get_user_current_email(self):
        return self.user.email if self.user else self.user_email

    def _total_paid(self):
        # Get total paid amount from partially charged,
        # fully charged and partially refunded payments
        payments = self.payments.filter(
            charge_status__in=[
                ChargeStatus.PARTIALLY_CHARGED,
                ChargeStatus.FULLY_CHARGED,
                ChargeStatus.PARTIALLY_REFUNDED,
            ]
        )
        total_captured = [payment.get_captured_amount() for payment in payments]
        total_paid = sum(total_captured, ZERO_TAXED_MONEY)
        return total_paid

    def _index_billing_phone(self):
        return self.billing_address.phone

    def _index_shipping_phone(self):
        return self.shipping_address.phone

    def __iter__(self):
        return iter(self.lines.all())

    def __repr__(self):
        return "<Order #%r>" % (self.id,)

    def __str__(self):
        return "#%d" % (self.id,)

    def get_absolute_url(self):
        return reverse("order:details", kwargs={"token": self.token})

    def get_last_payment(self):
        return max(self.payments.all(), default=None, key=attrgetter("pk"))

    def get_payment_status(self):
        last_payment = self.get_last_payment()
        if last_payment:
            return last_payment.charge_status
        return ChargeStatus.NOT_CHARGED

    def get_payment_status_display(self):
        last_payment = self.get_last_payment()
        if last_payment:
            return last_payment.get_charge_status_display()
        return dict(ChargeStatus.CHOICES).get(ChargeStatus.NOT_CHARGED)

    def is_pre_authorized(self):
        return (
            self.payments.filter(
                is_active=True, transactions__kind=TransactionKind.AUTH
            )
            .filter(transactions__is_success=True)
            .exists()
        )

    @property
    def quantity_fulfilled(self):
        return sum([line.quantity_fulfilled for line in self])

    def is_shipping_required(self):
        return any(line.is_shipping_required for line in self)

    def get_subtotal(self):
        subtotal_iterator = (line.get_total() for line in self)
        return sum(subtotal_iterator, ZERO_TAXED_MONEY)

    def get_total_quantity(self):
        return sum([line.quantity for line in self])

    def is_draft(self):
        return self.status == OrderStatus.DRAFT

    def is_open(self):
        statuses = {OrderStatus.UNFULFILLED, OrderStatus.PARTIALLY_FULFILLED}
        return self.status in statuses

    def can_cancel(self):
        return self.status not in {OrderStatus.CANCELED, OrderStatus.DRAFT}

    def can_capture(self, payment=None):
        if not payment:
            payment = self.get_last_payment()
        if not payment:
            return False
        order_status_ok = self.status not in {OrderStatus.DRAFT, OrderStatus.CANCELED}
        return payment.can_capture() and order_status_ok

    def can_charge(self, payment=None):
        if not payment:
            payment = self.get_last_payment()
        if not payment:
            return False
        order_status_ok = self.status not in {OrderStatus.DRAFT, OrderStatus.CANCELED}
        return payment.can_charge() and order_status_ok

    def can_void(self, payment=None):
        if not payment:
            payment = self.get_last_payment()
        if not payment:
            return False
        return payment.can_void()

    def can_refund(self, payment=None):
        if not payment:
            payment = self.get_last_payment()
        if not payment:
            return False
        return payment.can_refund()

    def can_mark_as_paid(self):
        return len(self.payments.all()) == 0

    @property
    def total_authorized(self):
        payment = self.get_last_payment()
        if payment:
            return payment.get_authorized_amount()
        return zero_money()

    @property
    def total_captured(self):
        payment = self.get_last_payment()
        if payment and payment.charge_status in (
            ChargeStatus.PARTIALLY_CHARGED,
            ChargeStatus.FULLY_CHARGED,
            ChargeStatus.PARTIALLY_REFUNDED,
        ):
            return Money(payment.captured_amount, payment.currency)
        return zero_money()

    @property
    def total_balance(self):
        return self.total_captured - self.total.gross

    def get_total_weight(self):
        return self.weight


class OrderLineQueryset(models.QuerySet):
    def digital(self):
        """Returns lines with digital products"""
        for line in self.all():
            if line.is_digital:
                yield line

    def physical(self):
        """Returns lines with physical products"""
        for line in self.all():
            if not line.is_digital:
                yield line


class OrderLine(models.Model):
    order = models.ForeignKey(
        Order, related_name="lines", editable=False, on_delete=models.CASCADE
    )
    variant = models.ForeignKey(
        "product.ProductVariant",
        related_name="order_lines",
        on_delete=models.SET_NULL,
        blank=True,
        null=True,
    )
    # max_length is as produced by ProductVariant's display_product method
    product_name = models.CharField(max_length=386)
    translated_product_name = models.CharField(max_length=386, default="", blank=True)
    product_sku = models.CharField(max_length=32)
    is_shipping_required = models.BooleanField()
    quantity = models.IntegerField(validators=[MinValueValidator(1)])
    quantity_fulfilled = models.IntegerField(
        validators=[MinValueValidator(0)], default=0
    )
    unit_price_net = MoneyField(
        currency=settings.DEFAULT_CURRENCY,
        max_digits=settings.DEFAULT_MAX_DIGITS,
        decimal_places=settings.DEFAULT_DECIMAL_PLACES,
    )
    unit_price_gross = MoneyField(
        currency=settings.DEFAULT_CURRENCY,
        max_digits=settings.DEFAULT_MAX_DIGITS,
        decimal_places=settings.DEFAULT_DECIMAL_PLACES,
    )
    unit_price = TaxedMoneyField(
        net_field="unit_price_net", gross_field="unit_price_gross"
    )
    tax_rate = models.DecimalField(
        max_digits=5, decimal_places=2, default=Decimal("0.0")
    )

    objects = OrderLineQueryset.as_manager()

    class Meta:
        ordering = ("pk",)

    def __str__(self):
        return self.product_name

    def get_total(self):
        return self.unit_price * self.quantity

    @property
    def quantity_unfulfilled(self):
        return self.quantity - self.quantity_fulfilled

    @property
    def is_digital(self) -> bool:
        """Return true if product variant is a digital type and has assigned
        digital content"""
        is_digital = self.variant.is_digital()
        has_digital = hasattr(self.variant, "digital_content")
        return is_digital and has_digital


class Fulfillment(models.Model):
    fulfillment_order = models.PositiveIntegerField(editable=False)
    order = models.ForeignKey(
        Order, related_name="fulfillments", editable=False, on_delete=models.CASCADE
    )
    status = models.CharField(
        max_length=32,
        default=FulfillmentStatus.FULFILLED,
        choices=FulfillmentStatus.CHOICES,
    )
    tracking_number = models.CharField(max_length=255, default="", blank=True)
    shipping_date = models.DateTimeField(default=now, editable=False)

    def __str__(self):
        return pgettext_lazy("Fulfillment str", "Fulfillment #%s") % (self.composed_id,)

    def __iter__(self):
        return iter(self.lines.all())

    def save(self, *args, **kwargs):
        """Assign an auto incremented value as a fulfillment order."""
        if not self.pk:
            groups = self.order.fulfillments.all()
            existing_max = groups.aggregate(Max("fulfillment_order"))
            existing_max = existing_max.get("fulfillment_order__max")
            self.fulfillment_order = existing_max + 1 if existing_max is not None else 1
        return super().save(*args, **kwargs)

    @property
    def composed_id(self):
        return "%s-%s" % (self.order.id, self.fulfillment_order)

    def can_edit(self):
        return self.status != FulfillmentStatus.CANCELED

    def get_total_quantity(self):
        return sum([line.quantity for line in self])


class FulfillmentLine(models.Model):
    order_line = models.ForeignKey(
        OrderLine, related_name="+", on_delete=models.CASCADE
    )
    fulfillment = models.ForeignKey(
        Fulfillment, related_name="lines", on_delete=models.CASCADE
    )
    quantity = models.PositiveIntegerField()


class OrderEvent(models.Model):
    """Model used to store events that happened during the order lifecycle.

    Args:
        parameters: Values needed to display the event on the storefront
        type: Type of an order
    """

    date = models.DateTimeField(default=now, editable=False)
    type = models.CharField(
<<<<<<< HEAD
        max_length=255, choices=((event.name, event.value) for event in OrderEvents)
=======
        max_length=255,
        choices=[
            (type_name.upper(), type_name) for type_name, _ in OrderEvents.CHOICES
        ],
>>>>>>> e81494c9
    )
    order = models.ForeignKey(Order, related_name="events", on_delete=models.CASCADE)
    parameters = JSONField(blank=True, default=dict, encoder=CustomJsonEncoder)
    user = models.ForeignKey(
        settings.AUTH_USER_MODEL,
        blank=True,
        null=True,
        on_delete=models.SET_NULL,
        related_name="+",
    )

    class Meta:
        ordering = ("date",)

    def __repr__(self):
<<<<<<< HEAD
        return "OrderEvent(type=%r, user=%r)" % (self.type, self.user)

    def get_event_display(self):
        return display_order_event(self)
=======
        return "OrderEvent(type=%r, user=%r)" % (self.type, self.user)
>>>>>>> e81494c9
<|MERGE_RESOLUTION|>--- conflicted
+++ resolved
@@ -439,14 +439,10 @@
 
     date = models.DateTimeField(default=now, editable=False)
     type = models.CharField(
-<<<<<<< HEAD
-        max_length=255, choices=((event.name, event.value) for event in OrderEvents)
-=======
         max_length=255,
         choices=[
             (type_name.upper(), type_name) for type_name, _ in OrderEvents.CHOICES
         ],
->>>>>>> e81494c9
     )
     order = models.ForeignKey(Order, related_name="events", on_delete=models.CASCADE)
     parameters = JSONField(blank=True, default=dict, encoder=CustomJsonEncoder)
@@ -462,11 +458,4 @@
         ordering = ("date",)
 
     def __repr__(self):
-<<<<<<< HEAD
-        return "OrderEvent(type=%r, user=%r)" % (self.type, self.user)
-
-    def get_event_display(self):
-        return display_order_event(self)
-=======
-        return "OrderEvent(type=%r, user=%r)" % (self.type, self.user)
->>>>>>> e81494c9
+        return "OrderEvent(type=%r, user=%r)" % (self.type, self.user)