from decimal import Decimal
<<<<<<< HEAD
from typing import TYPE_CHECKING, Iterable, Optional, Tuple, Union
=======
from typing import TYPE_CHECKING, Iterable, List, Optional, Union
>>>>>>> 2b1d192b

from django.core.handlers.wsgi import WSGIRequest
from django.http import HttpResponse, HttpResponseNotFound, JsonResponse
from django_countries.fields import Country
from prices import Money, TaxedMoney

from ...account.models import User
from ...core.taxes import TaxType
from ..base_plugin import BasePlugin, ConfigurationTypeField, ExternalAccessTokens

if TYPE_CHECKING:
    # flake8: noqa
    from ...account.models import Address
    from ...channel.models import Channel
    from ...checkout import CheckoutLineInfo
    from ...checkout.models import Checkout
    from ...discount import DiscountInfo
    from ...order.models import Order, OrderLine
    from ...product.models import (
        Collection,
        Product,
        ProductType,
        ProductVariant,
        ProductVariantChannelListing,
    )


class PluginSample(BasePlugin):
    PLUGIN_ID = "plugin.sample"
    PLUGIN_NAME = "PluginSample"
    PLUGIN_DESCRIPTION = "Test plugin description"
    DEFAULT_ACTIVE = True
    DEFAULT_CONFIGURATION = [
        {"name": "Username", "value": "admin"},
        {"name": "Password", "value": None},
        {"name": "Use sandbox", "value": False},
        {"name": "API private key", "value": None},
    ]

    CONFIG_STRUCTURE = {
        "Username": {
            "type": ConfigurationTypeField.STRING,
            "help_text": "Username input field",
            "label": "Username",
        },
        "Password": {
            "type": ConfigurationTypeField.PASSWORD,
            "help_text": "Password input field",
            "label": "Password",
        },
        "Use sandbox": {
            "type": ConfigurationTypeField.BOOLEAN,
            "help_text": "Use sandbox",
            "label": "Use sandbox",
        },
        "API private key": {
            "type": ConfigurationTypeField.SECRET,
            "help_text": "API key",
            "label": "Private key",
        },
        "certificate": {
            "type": ConfigurationTypeField.SECRET_MULTILINE,
            "help_text": "",
            "label": "Multiline certificate",
        },
    }

    def webhook(self, request: WSGIRequest, path: str, previous_value) -> HttpResponse:
        if path == "/webhook/paid":
            return JsonResponse(data={"received": True, "paid": True})
        if path == "/webhook/failed":
            return JsonResponse(data={"received": True, "paid": False})
        return HttpResponseNotFound()

    def calculate_checkout_total(
        self, checkout, lines, address, discounts, previous_value
    ):
        total = Money("1.0", currency=checkout.currency)
        return TaxedMoney(total, total)

    def calculate_checkout_subtotal(
        self, checkout, lines, address, discounts, previous_value
    ):
        subtotal = Money("1.0", currency=checkout.currency)
        return TaxedMoney(subtotal, subtotal)

    def calculate_checkout_shipping(
        self, checkout, lines, address, discounts, previous_value
    ):
        price = Money("1.0", currency=checkout.currency)
        return TaxedMoney(price, price)

    def calculate_order_shipping(self, order, previous_value):
        price = Money("1.0", currency=order.currency)
        return TaxedMoney(price, price)

    def calculate_checkout_line_total(
        self,
        checkout: "Checkout",
        checkout_line_info: "CheckoutLineInfo",
        address: Optional["Address"],
        channel: "Channel",
        discounts: Iterable["DiscountInfo"],
        previous_value: TaxedMoney,
    ):
        price = Money("1.0", currency=checkout.currency)
        return TaxedMoney(price, price)

    def calculate_checkout_line_unit_price(
        self,
        checkout: "Checkout",
        checkout_line_info: "CheckoutLineInfo",
        address: Optional["Address"],
        discounts: Iterable["DiscountInfo"],
        channel: "Channel",
        previous_value: TaxedMoney,
    ):
        currency = checkout.currency
        price = Money("10.0", currency)
        return TaxedMoney(price, price)

    def calculate_order_line_unit(
        self,
        order: "Order",
        order_line: "OrderLine",
        variant: "ProductVariant",
        product: "Product",
        previous_value: TaxedMoney,
    ):
        currency = order_line.unit_price.currency
        price = Money("1.0", currency)
        return TaxedMoney(price, price)

    def get_tax_rate_type_choices(self, previous_value):
        return [TaxType(code="123", description="abc")]

    def show_taxes_on_storefront(self, previous_value: bool) -> bool:
        return True

    def apply_taxes_to_product(self, product, price, country, previous_value, **kwargs):
        price = Money("1.0", price.currency)
        return TaxedMoney(price, price)

    def apply_taxes_to_shipping(
        self, price, shipping_address, previous_value
    ) -> TaxedMoney:
        price = Money("1.0", price.currency)
        return TaxedMoney(price, price)

    def get_tax_rate_percentage_value(
        self, obj: Union["Product", "ProductType"], country: Country, previous_value
    ) -> Decimal:
        return Decimal("15.0").quantize(Decimal("1."))

    def external_authentication_url(
        self, data: dict, request: WSGIRequest, previous_value
    ) -> dict:
        return {"authorizeUrl": "http://www.auth.provider.com/authorize/"}

    def external_obtain_access_tokens(
        self, data: dict, request: WSGIRequest, previous_value
    ) -> ExternalAccessTokens:
        return ExternalAccessTokens(
            token="token1", refresh_token="refresh2", csrf_token="csrf3"
        )

    def external_refresh(
        self, data: dict, request: WSGIRequest, previous_value
    ) -> ExternalAccessTokens:
        return ExternalAccessTokens(
            token="token4", refresh_token="refresh5", csrf_token="csrf6"
        )

    def external_verify(
        self, data: dict, request: WSGIRequest, previous_value
    ) -> Tuple[Optional[User], dict]:
        user = User.objects.get()
        return user, {"some_data": "data"}

    def authenticate_user(
        self, request: WSGIRequest, previous_value
    ) -> Optional["User"]:
        return User.objects.filter().first()

    def external_logout(self, data: dict, request: WSGIRequest, previous_value) -> dict:
        return {"logoutUrl": "http://www.auth.provider.com/logout/"}

    def get_checkout_line_tax_rate(
        self,
        checkout: "Checkout",
        checkout_line_info: "CheckoutLineInfo",
        address: Optional["Address"],
        discounts: Iterable["DiscountInfo"],
        previous_value: Decimal,
    ) -> Decimal:
        return Decimal("0.080").quantize(Decimal(".01"))

    def get_order_line_tax_rate(
        self,
        order: "Order",
        product: "Product",
        address: Optional["Address"],
        previous_value: Decimal,
    ) -> Decimal:
        return Decimal("0.080").quantize(Decimal(".01"))

    def get_checkout_shipping_tax_rate(
        self,
        checkout: "Checkout",
        lines: Iterable["CheckoutLineInfo"],
        address: Optional["Address"],
        discounts: Iterable["DiscountInfo"],
        previous_value: Decimal,
    ):
        return Decimal("0.080").quantize(Decimal(".01"))

    def get_order_shipping_tax_rate(self, order: "Order", previous_value: Decimal):
        return Decimal("0.080").quantize(Decimal(".01"))


class PluginInactive(BasePlugin):
    PLUGIN_ID = "plugin.inactive"
    PLUGIN_NAME = "PluginInactive"
    PLUGIN_DESCRIPTION = "Test plugin description_2"

    def external_obtain_access_tokens(
        self, data: dict, request: WSGIRequest, previous_value
    ) -> ExternalAccessTokens:
        return ExternalAccessTokens(
            token="token1", refresh_token="refresh2", csrf_token="csrf3"
        )


class ActivePlugin(BasePlugin):
    PLUGIN_ID = "plugin.active"
    PLUGIN_NAME = "Active"
    PLUGIN_DESCRIPTION = "Not working"
    DEFAULT_ACTIVE = True


class ActivePaymentGateway(BasePlugin):
    PLUGIN_ID = "gateway.active"
    CLIENT_CONFIG = [
        {"field": "foo", "value": "bar"},
    ]
    PLUGIN_NAME = "braintree"
    DEFAULT_ACTIVE = True
    SUPPORTED_CURRENCIES = ["USD"]

    def process_payment(self, payment_information, previous_value):
        pass

    def get_supported_currencies(self, previous_value):
        return self.SUPPORTED_CURRENCIES

    def get_payment_config(self, previous_value):
        return self.CLIENT_CONFIG


class ActiveDummyPaymentGateway(BasePlugin):
    PLUGIN_ID = "sampleDummy.active"
    CLIENT_CONFIG = [
        {"field": "foo", "value": "bar"},
    ]
    PLUGIN_NAME = "SampleDummy"
    DEFAULT_ACTIVE = True
    SUPPORTED_CURRENCIES = ["EUR", "USD"]

    def process_payment(self, payment_information, previous_value):
        pass

    def get_supported_currencies(self, previous_value):
        return self.SUPPORTED_CURRENCIES

    def get_payment_config(self, previous_value):
        return self.CLIENT_CONFIG


class InactivePaymentGateway(BasePlugin):
    PLUGIN_ID = "gateway.inactive"
    PLUGIN_NAME = "stripe"

    def process_payment(self, payment_information, previous_value):
        pass<|MERGE_RESOLUTION|>--- conflicted
+++ resolved
@@ -1,9 +1,5 @@
 from decimal import Decimal
-<<<<<<< HEAD
 from typing import TYPE_CHECKING, Iterable, Optional, Tuple, Union
-=======
-from typing import TYPE_CHECKING, Iterable, List, Optional, Union
->>>>>>> 2b1d192b
 
 from django.core.handlers.wsgi import WSGIRequest
 from django.http import HttpResponse, HttpResponseNotFound, JsonResponse
@@ -22,13 +18,7 @@
     from ...checkout.models import Checkout
     from ...discount import DiscountInfo
     from ...order.models import Order, OrderLine
-    from ...product.models import (
-        Collection,
-        Product,
-        ProductType,
-        ProductVariant,
-        ProductVariantChannelListing,
-    )
+    from ...product.models import Product, ProductType, ProductVariant
 
 
 class PluginSample(BasePlugin):
