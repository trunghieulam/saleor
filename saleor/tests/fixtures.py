--- conflicted
+++ resolved
@@ -4350,7 +4350,6 @@
 
 
 @pytest.fixture
-<<<<<<< HEAD
 def event_payload():
     """Return event payload."""
     return EventPayload.objects.create(payload='{"payload_key": "payload_value"}')
@@ -4384,7 +4383,9 @@
     return WebhookResponse(
         content="example_content_response",
     )
-=======
+
+  
+@pytest.fixture
 def check_payment_balance_input():
     return {
         "gatewayId": "mirumee.payments.gateway",
@@ -4395,5 +4396,4 @@
             "code": "12345678910",
             "money": {"currency": "GBP", "amount": 100.0},
         },
-    }
->>>>>>> 4c21648a
+    }