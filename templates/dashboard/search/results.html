--- conflicted
+++ resolved
@@ -81,17 +81,10 @@
               <a href="{% url 'dashboard:customer-details' pk=user.pk %}">
                 <i class="small material-icons circle">perm_identity</i>
                 <span class="list-item-name">
-<<<<<<< HEAD
-                        {% blocktrans trimmed with full_name=user context "Dashboard user" %}
-                          User {{ full_name }}
-                        {% endblocktrans %}
-                      </span>
-=======
                   {% blocktrans trimmed with full_name=user.get_full_name context "Dashboard user" %}
                     User {{ full_name }}
                   {% endblocktrans %}
                 </span>
->>>>>>> c1c5b93b
                 <p class="list-item-price">
                   <small>
                     {% trans "Customer" context "Dashboard customer" %}
