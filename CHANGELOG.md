# Changelog

All notable, unreleased changes to this project will be documented in this file. For the released changes, please visit the [Releases](https://github.com/mirumee/saleor/releases) page.

## [Unreleased]

- Add our implementation of UUID scalar - #5646 by @koradon
- Add AppTokenVerify mutation - #5716 by @korycins
- Fix specific product voucher in draft orders - #5727 by @fowczarek
- Explicit country assignment in default shipping zones - #5736 by @maarcingebala
<<<<<<< HEAD
- Refactor JWT support - #5734 by @korycins
=======
- Drop `json_content` field from the `Menu` model - #5761 by @maarcingebala
>>>>>>> f27fbebe

## 2.10.1

- Fix multiplied stock quantity - #5675 by @fowczarek
- Fix invalid allocation after migration - #5678 by @fowczarek
- Fix order mutations as app - #5680 by @fowczarek
- Prevent creating checkout/draft order with unpublished product - #5676 by @d-wysocki

## 2.10.0

- OpenTracing support - #5188 by @tomaszszymanski129
- Account confirmation email - #5126 by @tomaszszymanski129
- Relocate `Checkout` and `CheckoutLine` methods into separate module and update checkout related plugins to use them - #4980 by @krzysztofwolski
- Fix problem with free shipping voucher - #4942 by @IKarbowiak
- Add sub-categories to random data - #4949 by @IKarbowiak
- Deprecate `localized` field in Money type - #4952 by @IKarbowiak
- Fix for shipping API not applying taxes - #4913 by @kswiatek92
- Query object translation with only `manage_translation` permission - #4914 by @fowczarek
- Add customer note to draft orders API - #4973 by @IKarbowiak
- Allow to delete category and leave products - #4970 by @IKarbowiak
- Remove thumbnail generation from migration - #3494 by @kswiatek92
- Rename 'shipping_date' field in fulfillment model to 'created' - #2433 by @kswiatek92
- Reduce number of queries for 'checkoutComplete' mutation - #4989 by @IKarbowiak
- Force PyTest to ignore the environment variable containing the Django settings module - #4992 by @NyanKiyoshi
- Extend JWT token payload with user information - #4987 by @salwator
- Optimize the queries for product list in the dashboard - #4995 by @IKarbowiak
- Drop dashboard 1.0 - #5000 by @IKarbowiak
- Fixed serialization error on weight fields when running `loaddata` and `dumpdb` - #5005 by @NyanKiyoshi
- Fixed JSON encoding error on Google Analytics reporting - #5004 by @NyanKiyoshi
- Create custom field to translation, use new translation types in translations query - #5007 by @fowczarek
- Take allocated stock into account in `StockAvailability` filter - #5019 by @simonbru
- Generate matching postal codes for US addresses - #5033 by @maarcingebala
- Update debug toolbar - #5032 by @IKarbowiak
- Allow staff member to receive notification about customers orders - #4993 by @kswiatek92
- Add user's global id to the JWT payload - #5039 by @salwator
- Make middleware path resolving lazy - #5041 by @NyanKiyoshi
- Generate slug on saving the attribute value - #5055 by @fowczarek
- Fix order status after order update - #5072 by @fowczarek
- Extend top-level connection resolvers with ability to sort results - #5018 by @fowczarek
- Drop storefront 1.0 - #5043 by @IKarbowiak
- Replace permissions strings with enums - #5038 by @kswiatek92
- Remove gateways forms and templates - #5075 by @IKarbowiak
- Add `Wishlist` models and GraphQL endpoints - #5021 by @derenio
- Remove deprecated code - #5107 by @IKarbowiak
- Fix voucher start date filtering - #5133 by @dominik-zeglen
- Search by sku in products query - #5117 by @fowczarek
- Send fulfillment update email - #5118 by @IKarbowiak
- Add address query - #5148 by @kswiatek92
- Add `checkout_quantity_changed` webhook - #5042 by @derenio
- Remove unnecessary `manage_orders` permission - #5142 by @kswiatek92
- Mutation to change the user email - #5076 by @kswiatek92
- Add MyPy checks - #5150 by @IKarbowiak
- Move extracting user or service account to utils - #5152 by @kswiatek92
- Deprecate order status/created arguments - #5076 by @kswiatek92
- Fix getting title field in page mutations #5160 by @maarcingebala
- Copy public and private metadata from the checkout to the order upon creation - #5165 by @dankolbman
- Add warehouses and stocks- #4986 by @szewczykmira
- Add permission groups - #5176, #5513 by @IKarbowiak
- Drop `gettext` occurrences - #5189 by @IKarbowiak
- Fix `product_created` webhook - #5187 by @dzkb
- Drop unused resolver `resolve_availability` - #5190 by @maarcingebala
- Fix permission for `checkoutCustomerAttach` mutation - #5192 by @maarcingebala
- Restrict access to user field - #5194 by @maarcingebala
- Unify permission for service account API client in test - #5197 by @fowczarek
- Add additional confirmation step to `checkoutComplete` mutation - #5179 by @salwator
- Allow sorting warehouses by name - #5211 by @dominik-zeglen
- Add anonymization to GraphQL's `webhookSamplePayload` endpoint - #5161 @derenio
- Add slug to `Warehouse`, `Product` and `ProductType` models - #5196 by @IKarbowiak
- Add mutation for assigning, unassigning shipping zones to warehouse - #5217 by @kswiatek92
- Fix passing addresses to `PaymentData` objects - #5223 by @maarcingebala
- Return `null` when querying `me` as an anonymous user - #5231 by @maarcingebala
- Added `PLAYGROUND_ENABLED` environment variable/setting to allow to enable the GraphQL playground when `DEBUG` is disabled - #5254 by @NyanKiyoshi
- Fix access to order query when request from service account - #5258 by @fowczarek
- Customer shouldn't be able to see draft orders by token - #5259 by @fowczarek
- Customer shouldn't be able to query checkout with another customer - #5268 by @fowczarek
- Added integration support of Jaeger Tracing - #5282 by @NyanKiyoshi
- Return `null` when querying `me` as an anonymous user - #5231 as @maarcingebala
- Add `fulfillment created` webhook - @szewczykmira
- Unify metadata API - #5178 by @fowczarek
- Add compiled versions of emails to the repository - #5260 by @tomaszszymanski129
- Add required prop to fields where applicable - #5293 by @dominik-zeglen
- Drop `get_absolute_url` methods - #5299 by @IKarbowiak
- Add `--force` flag to `cleardb` command - #5302 by @maarcingebala
- Require non-empty message in `orderAddNote` mutation - #5316 by @maarcingebala
- Stock management refactor - #5323 by @IKarbowiak
- Add discount error codes - #5348 by @IKarbowiak
- Add benchmarks to checkout mutations - #5339 by @fowczarek
- Add pagination tests - #5363 by @fowczarek
- Add ability to assign multiple warehouses in mutations to create/update a shipping zone - #5399 by @fowczarek
- Add filter by ids to the `warehouses` query - #5414 by @fowczarek
- Add shipping rate price validation - #5411 by @kswiatek92
- Remove unused settings and environment variables - #5420 by @maarcingebala
- Add product price validation - #5413 by @kswiatek92
- Add attribute validation to `attributeAssign` mutation - #5423 by @kswiatek92
- Add possibility to update/delete more than one item in metadata - #5446 by @koradon
- Check if image exists before validating - #5425 by @kswiatek92
- Fix warehouses query not working without id - #5441 by @koradon
- Add `accountErrors` to `CreateToken` mutation - #5437, #5465 by @koradon
- Raise `GraphQLError` if filter has invalid IDs - #5460 by @gabmartinez
- Use `AccountErrorCode.INVALID_CREDENTIALS` instead of `INVALID_PASSWORD` - #5495 by @koradon
- Add tests for pagination - #5468 by @koradon
- Add `Job` abstract model and interface - #5510 by @IKarbowiak
- Refactor implementation of allocation - #5445 by @fowczarek
- Fix `WeightScalar` - #5530 by @koradon
- Add `OrderFulfill` mutation - #5525 by @fowczarek
- Add "It Works" page - #5494 by @IKarbowiak and @dominik-zeglen
- Extend errors in `OrderFulfill` mutation - #5553 by @fowczarek
- Refactor `OrderCancel` mutation for multiple warehouses - #5554 by @fowczarek
- Add negative weight validation - #5564 by @fowczarek
- Add error when user pass empty object as address - #5585 by @fowczarek
- Fix payment creation without shipping method - #5444 by @d-wysocki
- Fix checkout and order flow with variant without inventory tracking - #5599 by @fowczarek
- Fixed JWT expired token being flagged as unhandled error rather than handled. - #5603 by @NyanKiyoshi
- Refactor read-only middleware - #5602 by @maarcingebala
- Fix availability for variants without inventory tracking - #5605 by @fowczarek
- Drop support for configuring Vatlayer plugin from settings file. - #5614 by @korycins
- Add ability to query category, collection or product by slug - #5574 by @koradon
- Add `quantityAvailable` field to `ProductVariant` type - #5628 by @fowczarek
- Use tags rather than time-based logs for information on requests - #5608 by @NyanKiyoshi

## 2.9.0

### API

- Add mutation to change customer's first name last name - #4489 by @fowczarek
- Add mutation to delete customer's account - #4494 by @fowczarek
- Add mutation to change customer's password - #4656 by @fowczarek
- Add ability to customize email sender address in emails sent by Saleor - #4820 by @NyanKiyoshi
- Add ability to filter attributes per global ID - #4640 by @NyanKiyoshi
- Add ability to search product types by value (through the name) - #4647 by @NyanKiyoshi
- Add queries and mutation for serving and saving the configuration of all plugins - #4576 by @korycins
- Add `redirectUrl` to staff and user create mutations - #4717 by @fowczarek
- Add error codes to mutations responses - #4676 by @Kwaidan00
- Add translations to countries in `shop` query - #4732 by @fowczarek
- Add support for sorting product by their attribute values through given attribute ID - #4740 by @NyanKiyoshi
- Add descriptions for queries and query arguments - #4758 by @maarcingebala
- Add support for Apollo Federation - #4825 by @salwator
- Add mutation to create multiple product variants at once - #4735 by @fowczarek
- Add default value to custom errors - #4797 by @fowczarek
- Extend `availablePaymentGateways` field with gateways' configuration data - #4774 by @salwator
- Change `AddressValidationRules` API - #4655 by @Kwaidan00
- Use search in a consistent way; add sort by product type name and publication status to `products` query. - #4715 by @fowczarek
- Unify `menuItemMove` mutation with other reordering mutations - #4734 by @NyanKiyoshi
- Don't create an order when the payment was unsuccessful - #4500 by @NyanKiyoshi
- Don't require shipping information in checkout for digital orders - #4573 by @NyanKiyoshi
- Drop `manage_users` permission from the `permissions` query - #4854 by @maarcingebala
- Deprecate `inCategory` and `inCollection` attributes filters in favor of `filter` argument - #4700 by @NyanKiyoshi & @khalibloo
- Remove `PaymentGatewayEnum` from the schema, as gateways now are dynamic plugins - #4756 by @salwator
- Require `manage_products` permission to query `costPrice` and `stockQuantity` fields - #4753 by @NyanKiyoshi
- Refactor account mutations - #4510, #4668 by @fowczarek
- Fix generating random avatars when updating staff accounts - #4521 by @maarcingebala
- Fix updating JSON menu representation in mutations - #4524 by @maarcingebala
- Fix setting variant's `priceOverride` and `costPrice` to `null` - #4754 by @NyanKiyoshi
- Fix fetching staff user without `manage_users` permission - #4835 by @fowczarek
- Ensure that a GraphQL query is a string - #4836 by @nix010
- Add ability to configure the password reset link - #4863 by @fowczarek
- Fixed a performance issue where Saleor would sometimes run huge, unneeded prefetches when resolving categories or collections - #5291 by @NyanKiyoshi
- uWSGI now forces the django application to directly load on startup instead of being lazy - #5357 by @NyanKiyoshi

### Core

- Add enterprise-grade attributes management - #4351 by @dominik-zeglen and @NyanKiyoshi
- Add extensions manager - #4497 by @korycins
- Add service accounts - backend support - #4689 by @korycins
- Add support for webhooks - #4731 by @korycins
- Migrate the attributes mapping from HStore to many-to-many relation - #4663 by @NyanKiyoshi
- Create general abstraction for object metadata - #4447 by @salwator
- Add metadata to `Order` and `Fulfillment` models - #4513, #4866 by @szewczykmira
- Migrate the tax calculations to plugins - #4497 by @korycins
- Rewrite payment gateways using plugin architecture - #4669 by @salwator
- Rewrite Stripe integration to use PaymentIntents API - #4606 by @salwator
- Refactor password recovery system - #4617 by @fowczarek
- Add functionality to sort products by their "minimal variant price" - #4416 by @derenio
- Add voucher's "once per customer" feature - #4442 by @fowczarek
- Add validations for minimum password length in settings - #4735 by @fowczarek
- Add form to configure payments in the dashboard - #4807 by @szewczykmira
- Change `unique_together` in `AttributeValue` - #4805 by @fowczarek
- Change max length of SKU to 255 characters - #4811 by @lex111
- Distinguish `OrderLine` product name and variant name - #4702 by @fowczarek
- Fix updating order status after automatic fulfillment of digital products - #4709 by @korycins
- Fix error when updating or creating a sale with missing required values - #4778 by @NyanKiyoshi
- Fix error filtering pages by URL in the dashboard 1.0 - #4776 by @NyanKiyoshi
- Fix display of the products tax rate in the details page of dashboard 1.0 - #4780 by @NyanKiyoshi
- Fix adding the same product into a collection multiple times - #4518 by @NyanKiyoshi
- Fix crash when placing an order when a customer happens to have the same address more than once - #4824 by @NyanKiyoshi
- Fix time zone based tests - #4468 by @fowczarek
- Fix serializing empty URLs as a string when creating menu items - #4616 by @maarcingebala
- The invalid IP address in HTTP requests now fallback to the requester's IP address. - #4597 by @NyanKiyoshi
- Fix product variant update with current attribute values - #4936 by @fowczarek
- Update checkout last field and add auto now fields to save with update_fields parameter - #5177 by @IKarbowiak

### Dashboard 2.0

- Allow selecting the number of rows displayed in dashboard's list views - #4414 by @benekex2
- Add ability to toggle visible columns in product list - #4608 by @dominik-zeglen
- Add voucher settings - #4556 by @benekex2
- Contrast improvements - #4508 by @benekex2
- Display menu item form errors - #4551 by @dominik-zeglen
- Do not allow random IDs to appear in snapshots - #4495 by @dominik-zeglen
- Input UI changes - #4542 by @benekex2
- Implement new menu design - #4476 by @benekex2
- Refetch attribute list after closing modal - #4615 by @dominik-zeglen
- Add config for Testcafe - #4553 by @dominik-zeglen
- Fix product type taxes select - #4453 by @benekex2
- Fix form reloading - #4467 by @dominik-zeglen
- Fix voucher limit value when checkbox unchecked - #4456 by @benekex2
- Fix searches and pickers - #4487 by @dominik-zeglen
- Fix dashboard menu styles - #4491 by @benekex2
- Fix menu responsiveness - #4511 by @benekex2
- Fix loosing focus while typing in the product description field - #4549 by @dominik-zeglen
- Fix MUI warnings - #4588 by @dominik-zeglen
- Fix bulk action checkboxes - #4618 by @dominik-zeglen
- Fix rendering user avatar when it's empty #4546 by @maarcingebala
- Remove Dashboard 2.0 files form Saleor repository - #4631 by @dominik-zeglen
- Fix CreateToken mutation to use NonNull on errors field #5415 by @gabmartinez

### Other notable changes

- Replace Pipenv with Poetry - #3894 by @michaljelonek
- Upgrade `django-prices` to v2.1 - #4639 by @NyanKiyoshi
- Disable reports from uWSGI about broken pipe and write errors from disconnected clients - #4596 by @NyanKiyoshi
- Fix the random failures of `populatedb` trying to create users with an existing email - #4769 by @NyanKiyoshi
- Enforce `pydocstyle` for Python docstrings over the project - #4562 by @NyanKiyoshi
- Move Django Debug Toolbar to dev requirements - #4454 by @derenio
- Change license for artwork to CC-BY 4.0
- New translations:
  - Greek

## 2.8.0

### Core

- Avatax backend support - #4310 by @korycins
- Add ability to store used payment sources in gateways (first implemented in Braintree) - #4195 by @salwator
- Add ability to specify a minimal quantity of checkout items for a voucher - #4427 by @fowczarek
- Change the type of start and end date fields from Date to DateTime - #4293 by @fowczarek
- Revert the custom dynamic middlewares - #4452 by @NyanKiyoshi

### Dashboard 2.0

- UX improvements in Vouchers section - #4362 by @benekex2
- Add company address configuration - #4432 by @benekex2
- Require name when saving a custom list filter - #4269 by @benekex2
- Use `esModuleInterop` flag in `tsconfig.json` to simplify imports - #4372 by @dominik-zeglen
- Use hooks instead of a class component in forms - #4374 by @dominik-zeglen
- Drop CSRF token header from API client - #4357 by @dominik-zeglen
- Fix various bugs in the product section - #4429 by @dominik-zeglen

### Other notable changes

- Fix error when creating a checkout with voucher code - #4292 by @NyanKiyoshi
- Fix error when users enter an invalid phone number in an address - #4404 by @NyanKiyoshi
- Fix error when adding a note to an anonymous order - #4319 by @NyanKiyoshi
- Fix gift card duplication error in the `populatedb` script - #4336 by @fowczarek
- Fix vouchers apply once per order - #4339 by @fowczarek
- Fix discount tests failing at random - #4401 by @korycins
- Add `SPECIFIC_PRODUCT` type to `VoucherType` - #4344 by @fowczarek
- New translations:
  - Icelandic
- Refactored the backend side of `checkoutCreate` to improve performances and prevent side effects over the user's checkout if the checkout creation was to fail. - #4367 by @NyanKiyoshi
- Refactored the logic of cleaning the checkout shipping method over the API, so users do not lose the shipping method when updating their checkout. If the shipping method becomes invalid, it will be replaced by the cheapest available. - #4367 by @NyanKiyoshi & @szewczykmira
- Refactored process of getting available shipping methods to make it easier to understand and prevent human-made errors. - #4367 by @NyanKiyoshi
- Moved 3D secure option to Braintree plugin configuration and update config structure mechanism - #4751 by @salwator

## 2.7.0

### API

- Create order only when payment is successful - #4154 by @NyanKiyoshi
- Order Events containing order lines or fulfillment lines now return the line object in the GraphQL API - #4114 by @NyanKiyoshi
- GraphQL now prints exceptions to stderr as well as returning them or not - #4148 by @NyanKiyoshi
- Refactored API resolvers to static methods with root typing - #4155 by @NyanKiyoshi
- Add phone validation in the GraphQL API to handle the library upgrade - #4156 by @NyanKiyoshi

### Core

- Add basic Gift Cards support in the backend - #4025 by @fowczarek
- Add the ability to sort products within a collection - #4123 by @NyanKiyoshi
- Implement customer events - #4094 by @NyanKiyoshi
- Merge "authorize" and "capture" operations - #4098 by @korycins, @NyanKiyoshi
- Separate the Django middlewares from the GraphQL API middlewares - #4102 by @NyanKiyoshi, #4186 by @cmiacz

### Dashboard 2.0

- Add navigation section - #4012 by @dominik-zeglen
- Add filtering on product list - #4193 by @dominik-zeglen
- Add filtering on orders list - #4237 by @dominik-zeglen
- Change input style and improve Storybook stories - #4115 by @dominik-zeglen
- Migrate deprecated fields in Dashboard 2.0 - #4121 by @benekex2
- Add multiple select checkbox - #4133, #4146 by @benekex2
- Rename menu items in Dashboard 2.0 - #4172 by @benekex2
- Category delete modal improvements - #4171 by @benekex2
- Close modals on click outside - #4236 - by @benekex2
- Use date localize hook in translations - #4202 by @dominik-zeglen
- Unify search API - #4200 by @dominik-zeglen
- Default default PAGINATE_BY - #4238 by @dominik-zeglen
- Create generic filtering interface - #4221 by @dominik-zeglen
- Add default state to rich text editor = #4281 by @dominik-zeglen
- Fix translation discard button - #4109 by @benekex2
- Fix draftail options and icons - #4132 by @benekex2
- Fix typos and messages in Dashboard 2.0 - #4168 by @benekex2
- Fix view all orders button - #4173 by @benekex2
- Fix visibility card view - #4198 by @benekex2
- Fix query refetch after selecting an object in list - #4272 by @dominik-zeglen
- Fix image selection in variants - #4270 by @benekex2
- Fix collection search - #4267 by @dominik-zeglen
- Fix quantity height in draft order edit - #4273 by @benekex2
- Fix checkbox clickable area size - #4280 by @dominik-zeglen
- Fix breaking object selection in menu section - #4282 by @dominik-zeglen
- Reset selected items when tab switch - #4268 by @benekex2

### Other notable changes

- Add support for Google Cloud Storage - #4127 by @chetabahana
- Adding a nonexistent variant to checkout no longer crashes - #4166 by @NyanKiyoshi
- Disable storage of Celery results - #4169 by @NyanKiyoshi
- Disable polling in Playground - #4188 by @maarcingebala
- Cleanup code for updated function names and unused argument - #4090 by @jxltom
- Users can now add multiple "Add to Cart" forms in a single page - #4165 by @NyanKiyoshi
- Fix incorrect argument in `get_client_token` in Braintree integration - #4182 by @maarcingebala
- Fix resolving attribute values when transforming them to HStore - #4161 by @maarcingebala
- Fix wrong calculation of subtotal in cart page - #4145 by @korycins
- Fix margin calculations when product/variant price is set to zero - #4170 by @MahmoudRizk
- Fix applying discounts in checkout's subtotal calculation in API - #4192 by @maarcingebala
- Fix GATEWAYS_ENUM to always contain all implemented payment gateways - #4108 by @koradon

## 2.6.0

### API

- Add unified filtering interface in resolvers - #3952, #4078 by @korycins
- Add mutations for bulk actions - #3935, #3954, #3967, #3969, #3970 by @akjanik
- Add mutation for reordering menu items - #3958 by @NyanKiyoshi
- Optimize queries for single nodes - #3968 @NyanKiyoshi
- Refactor error handling in mutations #3891 by @maarcingebala & @akjanik
- Specify mutation permissions through Meta classes - #3980 by @NyanKiyoshi
- Unify pricing access in products and variants - #3948 by @NyanKiyoshi
- Use only_fields instead of exclude_fields in type definitions - #3940 by @michaljelonek
- Prefetch collections when getting sales of a bunch of products - #3961 by @NyanKiyoshi
- Remove unnecessary dedents from GraphQL schema so new Playground can work - #4045 by @salwator
- Restrict resolving payment by ID - #4009 @NyanKiyoshi
- Require `checkoutId` for updating checkout's shipping and billing address - #4074 by @jxltom
- Handle errors in `TokenVerify` mutation - #3981 by @fowczarek
- Unify argument names in types and resolvers - #3942 by @NyanKiyoshi

### Core

- Use Black as the default code formatting tool - #3852 by @krzysztofwolski and @NyanKiyoshi
- Dropped Python 3.5 support - #4028 by @korycins
- Rename Cart to Checkout - #3963 by @michaljelonek
- Use data classes to exchange data with payment gateways - #4028 by @korycins
- Refactor order events - #4018 by @NyanKiyoshi

### Dashboard 2.0

- Add bulk actions - #3955 by @dominik-zeglen
- Add user avatar management - #4030 by @benekex2
- Add navigation drawer support on mobile devices - #3839 by @benekex2
- Fix rendering validation errors in product form - #4024 by @benekex2
- Move dialog windows to query string rather than router paths - #3953 by @dominik-zeglen
- Update order events types - #4089 by @jxltom
- Code cleanup by replacing render props with react hooks - #4010 by @dominik-zeglen

### Other notable changes

- Add setting to enable Django Debug Toolbar - #3983 by @koradon
- Use newest GraphQL Playground - #3971 by @salwator
- Ensure adding to quantities in the checkout is respecting the limits - #4005 by @NyanKiyoshi
- Fix country area choices - #4008 by @fowczarek
- Fix price_range_as_dict function - #3999 by @zodiacfireworks
- Fix the product listing not showing in the voucher when there were products selected - #4062 by @NyanKiyoshi
- Fix crash in Dashboard 1.0 when updating an order address's phone number - #4061 by @NyanKiyoshi
- Reduce the time of tests execution by using dummy password hasher - #4083 by @korycins
- Set up explicit **hash** function - #3979 by @akjanik
- Unit tests use none as media root - #3975 by @korycins
- Update file field styles with materializecss template filter - #3998 by @zodiacfireworks
- New translations:
  - Albanian
  - Colombian Spanish
  - Lithuanian

## 2.5.0

### API

- Add query to fetch draft orders - #3809 by @michaljelonek
- Add bulk delete mutations - #3838 by @michaljelonek
- Add `languageCode` enum to API - #3819 by @michaljelonek, #3854 by @jxltom
- Duplicate address instances in checkout mutations - #3866 by @pawelzar
- Restrict access to `orders` query for unauthorized users - #3861 by @pawelzar
- Support setting address as default in address mutations - #3787 by @jxltom
- Fix phone number validation in GraphQL when country prefix not given - #3905 by @patrys
- Report pretty stack traces in DEBUG mode - #3918 by @patrys

### Core

- Drop support for Django 2.1 and Django 1.11 (previous LTS) - #3929 by @patrys
- Fulfillment of digital products - #3868 by @korycins
- Introduce avatars for staff accounts - #3878 by @pawelzar
- Refactor the account avatars path from a relative to absolute - #3938 by @NyanKiyoshi

### Dashboard 2.0

- Add translations section - #3884 by @dominik-zeglen
- Add light/dark theme - #3856 by @dominik-zeglen
- Add customer's address book view - #3826 by @dominik-zeglen
- Add "Add variant" button on the variant details page = #3914 by @dominik-zeglen
- Add back arrows in "Configure" subsections - #3917 by @dominik-zeglen
- Display avatars in staff views - #3922 by @dominik-zeglen
- Prevent user from changing his own status and permissions - #3922 by @dominik-zeglen
- Fix crashing product create view - #3837, #3910 by @dominik-zeglen
- Fix layout in staff members details page - #3857 by @dominik-zeglen
- Fix unfocusing rich text editor - #3902 by @dominik-zeglen
- Improve accessibility - #3856 by @dominik-zeglen

### Other notable changes

- Improve user and staff management in dashboard 1.0 - #3781 by @jxltom
- Fix default product tax rate in Dashboard 1.0 - #3880 by @pawelzar
- Fix logo in docs - #3928 by @michaljelonek
- Fix name of logo file - #3867 by @jxltom
- Fix variants for juices in example data - #3926 by @michaljelonek
- Fix alignment of the cart dropdown on new bootstrap version - #3937 by @NyanKiyoshi
- Refactor the account avatars path from a relative to absolute - #3938 by @NyanKiyoshi
- New translations:
  - Armenian
  - Portuguese
  - Swahili
  - Thai

## 2.4.0

### API

- Add model translations support in GraphQL API - #3789 by @michaljelonek
- Add mutations to manage addresses for authenticated customers - #3772 by @Kwaidan00, @maarcingebala
- Add mutation to apply vouchers in checkout - #3739 by @Kwaidan00
- Add thumbnail field to `OrderLine` type - #3737 by @michaljelonek
- Add a query to fetch order by token - #3740 by @michaljelonek
- Add city choices and city area type to address validator API - #3788 by @jxltom
- Fix access to unpublished objects in API - #3724 by @Kwaidan00
- Fix bug where errors are not returned when creating fulfillment with a non-existent order line - #3777 by @jxltom
- Fix `productCreate` mutation when no product type was provided - #3804 by @michaljelonek
- Enable database search in products query - #3736 by @michaljelonek
- Use authenticated user's email as default email in creating checkout - #3726 by @jxltom
- Generate voucher code if it wasn't provided in mutation - #3717 by @Kwaidan00
- Improve limitation of vouchers by country - #3707 by @michaljelonek
- Only include canceled fulfillments for staff in fulfillment API - #3778 by @jxltom
- Support setting address as when creating customer address #3782 by @jxltom
- Fix generating slug from title - #3816 by @maarcingebala
- Add `variant` field to `OrderLine` type - #3820 by @maarcingebala

### Core

- Add JSON fields to store rich-text content - #3756 by @michaljelonek
- Add function to recalculate total order weight - #3755 by @Kwaidan00, @maarcingebala
- Unify cart creation logic in API and Django views - #3761, #3790 by @maarcingebala
- Unify payment creation logic in API and Django views - #3715 by @maarcingebala
- Support partially charged and refunded payments - #3735 by @jxltom
- Support partial fulfillment of ordered items - #3754 by @jxltom
- Fix applying discounts when a sale has no end date - #3595 by @cprinos

### Dashboard 2.0

- Add "Discounts" section - #3654 by @dominik-zeglen
- Add "Pages" section; introduce Draftail WYSIWYG editor - #3751 by @dominik-zeglen
- Add "Shipping Methods" section - #3770 by @dominik-zeglen
- Add support for date and datetime components - #3708 by @dominik-zeglen
- Restyle app layout - #3811 by @dominik-zeglen

### Other notable changes

- Unify model field names related to models' public access - `publication_date` and `is_published` - #3706 by @michaljelonek
- Improve filter orders by payment status - #3749 @jxltom
- Refactor translations in emails - #3701 by @Kwaidan00
- Use exact image versions in docker-compose - #3742 by @ashishnitinpatil
- Sort order payment and history in descending order - #3747 by @jxltom
- Disable style-loader in dev mode - #3720 by @jxltom
- Add ordering to shipping method - #3806 by @michaljelonek
- Add missing type definition for dashboard 2.0 - #3776 by @jxltom
- Add header and footer for checkout success pages #3752 by @jxltom
- Add instructions for using local assets in Docker - #3723 by @michaljelonek
- Update S3 deployment documentation to include CORS configuration note - #3743 by @NyanKiyoshi
- Fix missing migrations for is_published field of product and page model - #3757 by @jxltom
- Fix problem with l10n in Braintree payment gateway template - #3691 by @Kwaidan00
- Fix bug where payment is not filtered from active ones when creating payment - #3732 by @jxltom
- Fix incorrect cart badge location - #3786 by @jxltom
- Fix storefront styles after bootstrap is updated to 4.3.1 - #3753 by @jxltom
- Fix logo size in different browser and devices with different sizes - #3722 by @jxltom
- Rename dumpdata file `db.json` to `populatedb_data.json` - #3810 by @maarcingebala
- Prefetch collections for product availability - #3813 by @michaljelonek
- Bump django-graphql-jwt - #3814 by @michaljelonek
- Fix generating slug from title - #3816 by @maarcingebala
- New translations:
  - Estonian
  - Indonesian

## 2.3.1

- Fix access to private variant fields in API - #3773 by maarcingebala
- Limit access of quantity and allocated quantity to staff in GraphQL API #3780 by @jxltom

## 2.3.0

### API

- Return user's last checkout in the `User` type - #3578 by @fowczarek
- Automatically assign checkout to the logged in user - #3587 by @fowczarek
- Expose `chargeTaxesOnShipping` field in the `Shop` type - #3603 by @fowczarek
- Expose list of enabled payment gateways - #3639 by @fowczarek
- Validate uploaded files in a unified way - #3633 by @fowczarek
- Add mutation to trigger fetching tax rates - #3622 by @fowczarek
- Use USERNAME_FIELD instead of hard-code email field when resolving user - #3577 by @jxltom
- Require variant and quantity fields in `CheckoutLineInput` type - #3592 by @jxltom
- Preserve order of nodes in `get_nodes_or_error` function - #3632 by @jxltom
- Add list mutations for `Voucher` and `Sale` models - #3669 by @michaljelonek
- Use proper type for countries in `Voucher` type - #3664 by @michaljelonek
- Require email in when creating checkout in API - #3667 by @michaljelonek
- Unify returning errors in the `tokenCreate` mutation - #3666 by @michaljelonek
- Use `Date` field in Sale/Voucher inputs - #3672 by @michaljelonek
- Refactor checkout mutations - #3610 by @fowczarek
- Refactor `clean_instance`, so it does not returns errors anymore - #3597 by @akjanik
- Handle GraphqQL syntax errors - #3576 by @jxltom

### Core

- Refactor payments architecture - #3519 by @michaljelonek
- Improve Docker and `docker-compose` configuration - #3657 by @michaljelonek
- Allow setting payment status manually for dummy gateway in Storefront 1.0 - #3648 by @jxltom
- Infer default transaction kind from operation type - #3646 by @jxltom
- Get correct payment status for order without any payments - #3605 by @jxltom
- Add default ordering by `id` for `CartLine` model - #3593 by @jxltom
- Fix "set password" email sent to customer created in the dashboard - #3688 by @Kwaidan00

### Dashboard 2.0

- ️Add taxes section - #3622 by @dominik-zeglen
- Add drag'n'drop image upload - #3611 by @dominik-zeglen
- Unify grid handling - #3520 by @dominik-zeglen
- Add component generator - #3670 by @dominik-zeglen
- Throw Typescript errors while snapshotting - #3611 by @dominik-zeglen
- Simplify mutation's error checking - #3589 by @dominik-zeglen
- Fix order cancelling - #3624 by @dominik-zeglen
- Fix logo placement - #3602 by @dominik-zeglen

### Other notable changes

- Register Celery task for updating exchange rates - #3599 by @jxltom
- Fix handling different attributes with the same slug - #3626 by @jxltom
- Add missing migrations for tax rate choices - #3629 by @jxltom
- Fix `TypeError` on calling `get_client_token` - #3660 by @michaljelonek
- Make shipping required as default when creating product types - #3655 by @jxltom
- Display payment status on customer's account page in Storefront 1.0 - #3637 by @jxltom
- Make order fields sequence in Dashboard 1.0 same as in Dashboard 2.0 - #3606 by @jxltom
- Fix returning products for homepage for the currently viewing user - #3598 by @jxltom
- Allow filtering payments by status in Dashboard 1.0 - #3608 by @jxltom
- Fix typo in the definition of order status - #3649 by @jxltom
- Add margin for order notes section - #3650 by @jxltom
- Fix logo position - #3609, #3616 by @jxltom
- Storefront visual improvements - #3696 by @piotrgrundas
- Fix product list price filter - #3697 by @Kwaidan00
- Redirect to success page after successful payment - #3693 by @Kwaidan00

## 2.2.0

### API

- Use `PermissionEnum` as input parameter type for `permissions` field - #3434 by @maarcingebala
- Add "authorize" and "charge" mutations for payments - #3426 by @jxltom
- Add alt text to product thumbnails and background images of collections and categories - #3429 by @fowczarek
- Fix passing decimal arguments = #3457 by @fowczarek
- Allow sorting products by the update date - #3470 by @jxltom
- Validate and clear the shipping method in draft order mutations - #3472 by @fowczarek
- Change tax rate field to choice field - #3478 by @fowczarek
- Allow filtering attributes by collections - #3508 by @maarcingebala
- Resolve to `None` when empty object ID was passed as mutation argument - #3497 by @maarcingebala
- Change `errors` field type from [Error] to [Error!] - #3489 by @fowczarek
- Support creating default variant for product types that don't use multiple variants - #3505 by @fowczarek
- Validate SKU when creating a default variant - #3555 by @fowczarek
- Extract enums to separate files - #3523 by @maarcingebala

### Core

- Add Stripe payment gateway - #3408 by @jxltom
- Add `first_name` and `last_name` fields to the `User` model - #3101 by @fowczarek
- Improve several payment validations - #3418 by @jxltom
- Optimize payments related database queries - #3455 by @jxltom
- Add publication date to collections - #3369 by @k-brk
- Fix hard-coded site name in order PDFs - #3526 by @NyanKiyoshi
- Update favicons to the new style - #3483 by @dominik-zeglen
- Fix migrations for default currency - #3235 by @bykof
- Remove Elasticsearch from `docker-compose.yml` - #3482 by @maarcingebala
- Resort imports in tests - #3471 by @jxltom
- Fix the no shipping orders payment crash on Stripe - #3550 by @NyanKiyoshi
- Bump backend dependencies - #3557 by @maarcingebala. This PR removes security issue CVE-2019-3498 which was present in Django 2.1.4. Saleor however wasn't vulnerable to this issue as it doesn't use the affected `django.views.defaults.page_not_found()` view.
- Generate random data using the default currency - #3512 by @stephenmoloney
- New translations:
  - Catalan
  - Serbian

### Dashboard 2.0

- Restyle product selection dialogs - #3499 by @dominik-zeglen, @maarcingebala
- Fix minor visual bugs in Dashboard 2.0 - #3433 by @dominik-zeglen
- Display warning if order draft has missing data - #3431 by @dominik-zeglen
- Add description field to collections - #3435 by @dominik-zeglen
- Add query batching - #3443 by @dominik-zeglen
- Use autocomplete fields in country selection - #3443 by @dominik-zeglen
- Add alt text to categories and collections - #3461 by @dominik-zeglen
- Use first and last name of a customer or staff member in UI - #3247 by @Bonifacy1, @dominik-zeglen
- Show error page if an object was not found - #3463 by @dominik-zeglen
- Fix simple product's inventory data saving bug - #3474 by @dominik-zeglen
- Replace `thumbnailUrl` with `thumbnail { url }` - #3484 by @dominik-zeglen
- Change "Feature on Homepage" switch behavior - #3481 by @dominik-zeglen
- Expand payment section in order view - #3502 by @dominik-zeglen
- Change TypeScript loader to speed up the build process - #3545 by @patrys

### Bugfixes

- Do not show `Pay For Order` if order is partly paid since partial payment is not supported - #3398 by @jxltom
- Fix attribute filters in the products category view - #3535 by @fowczarek
- Fix storybook dependencies conflict - #3544 by @dominik-zeglen

## 2.1.0

### API

- Change selected connection fields to lists - #3307 by @fowczarek
- Require pagination in connections - #3352 by @maarcingebala
- Replace Graphene view with a custom one - #3263 by @patrys
- Change `sortBy` parameter to use enum type - #3345 by @fowczarek
- Add `me` query to fetch data of a logged-in user - #3202, #3316 by @fowczarek
- Add `canFinalize` field to the Order type - #3356 by @fowczarek
- Extract resolvers and mutations to separate files - #3248 by @fowczarek
- Add VAT tax rates field to country - #3392 by @michaljelonek
- Allow creating orders without users - #3396 by @fowczarek

### Core

- Add Razorpay payment gatway - #3205 by @NyanKiyoshi
- Use standard tax rate as a default tax rate value - #3340 by @fowczarek
- Add description field to the Collection model - #3275 by @fowczarek
- Enforce the POST method on VAT rates fetching - #3337 by @NyanKiyoshi
- Generate thumbnails for category/collection background images - #3270 by @NyanKiyoshi
- Add warm-up support in product image creation mutation - #3276 by @NyanKiyoshi
- Fix error in the `populatedb` script when running it not from the project root - #3272 by @NyanKiyoshi
- Make Webpack rebuilds fast - #3290 by @patrys
- Skip installing Chromium to make deployment faster - #3227 by @jxltom
- Add default test runner - #3258 by @jxltom
- Add Transifex client to Pipfile - #3321 by @jxltom
- Remove additional pytest arguments in tox - #3338 by @jxltom
- Remove test warnings - #3339 by @jxltom
- Remove runtime warning when product has discount - #3310 by @jxltom
- Remove `django-graphene-jwt` warnings - #3228 by @jxltom
- Disable deprecated warnings - #3229 by @jxltom
- Add `AWS_S3_ENDPOINT_URL` setting to support DigitalOcean spaces. - #3281 by @hairychris
- Add `.gitattributes` file to hide diffs for generated files on Github - #3055 by @NyanKiyoshi
- Add database sequence reset to `populatedb` - #3406 by @michaljelonek
- Get authorized amount from succeeded auth transactions - #3417 by @jxltom
- Resort imports by `isort` - #3412 by @jxltom

### Dashboard 2.0

- Add confirmation modal when leaving view with unsaved changes - #3375 by @dominik-zeglen
- Add dialog loading and error states - #3359 by @dominik-zeglen
- Split paths and urls - #3350 by @dominik-zeglen
- Derive state from props in forms - #3360 by @dominik-zeglen
- Apply debounce to autocomplete fields - #3351 by @dominik-zeglen
- Use Apollo signatures - #3353 by @dominik-zeglen
- Add order note field in the order details view - #3346 by @dominik-zeglen
- Add app-wide progress bar - #3312 by @dominik-zeglen
- Ensure that all queries are built on top of TypedQuery - #3309 by @dominik-zeglen
- Close modal windows automatically - #3296 by @dominik-zeglen
- Move URLs to separate files - #3295 by @dominik-zeglen
- Add basic filters for products and orders list - #3237 by @Bonifacy1
- Fetch default currency from API - #3280 by @dominik-zeglen
- Add `displayName` property to components - #3238 by @Bonifacy1
- Add window titles - #3279 by @dominik-zeglen
- Add paginator component - #3265 by @dominik-zeglen
- Update Material UI to 3.6 - #3387 by @patrys
- Upgrade React, Apollo, Webpack and Babel - #3393 by @patrys
- Add pagination for required connections - #3411 by @dominik-zeglen

### Bugfixes

- Fix language codes - #3311 by @jxltom
- Fix resolving empty attributes list - #3293 by @maarcingebala
- Fix range filters not being applied - #3385 by @michaljelonek
- Remove timeout for updating image height - #3344 by @jxltom
- Return error if checkout was not found - #3289 by @maarcingebala
- Solve an auto-resize conflict between Materialize and medium-editor - #3367 by @adonig
- Fix calls to `ngettext_lazy` - #3380 by @patrys
- Filter preauthorized order from succeeded transactions - #3399 by @jxltom
- Fix incorrect country code in fixtures - #3349 by @bingimar
- Fix updating background image of a collection - #3362 by @fowczarek & @dominik-zeglen

### Docs

- Document settings related to generating thumbnails on demand - #3329 by @NyanKiyoshi
- Improve documentation for Heroku deployment - #3170 by @raybesiga
- Update documentation on Docker deployment - #3326 by @jxltom
- Document payment gateway configuration - #3376 by @NyanKiyoshi

## 2.0.0

### API

- Add mutation to delete a customer; add `isActive` field in `customerUpdate` mutation - #3177 by @maarcingebala
- Add mutations to manage authorization keys - #3082 by @maarcingebala
- Add queries for dashboard homepage - #3146 by @maarcingebala
- Allows user to unset homepage collection - #3140 by @oldPadavan
- Use enums as permission codes - #3095 by @the-bionic
- Return absolute image URLs - #3182 by @maarcingebala
- Add `backgroundImage` field to `CategoryInput` - #3153 by @oldPadavan
- Add `dateJoined` and `lastLogin` fields in `User` type - #3169 by @maarcingebala
- Separate `parent` input field from `CategoryInput` - #3150 by @akjanik
- Remove duplicated field in Order type - #3180 by @maarcingebala
- Handle empty `backgroundImage` field in API - #3159 by @maarcingebala
- Generate name-based slug in collection mutations - #3145 by @akjanik
- Remove products field from `collectionUpdate` mutation - #3141 by @oldPadavan
- Change `items` field in `Menu` type from connection to list - #3032 by @oldPadavan
- Make `Meta.description` required in `BaseMutation` - #3034 by @oldPadavan
- Apply `textwrap.dedent` to GraphQL descriptions - #3167 by @fowczarek

### Dashboard 2.0

- Add collection management - #3135 by @dominik-zeglen
- Add customer management - #3176 by @dominik-zeglen
- Add homepage view - #3155, #3178 by @Bonifacy1 and @dominik-zeglen
- Add product type management - #3052 by @dominik-zeglen
- Add site settings management - #3071 by @dominik-zeglen
- Escape node IDs in URLs - #3115 by @dominik-zeglen
- Restyle categories section - #3072 by @Bonifacy1

### Other

- Change relation between `ProductType` and `Attribute` models - #3097 by @maarcingebala
- Remove `quantity-allocated` generation in `populatedb` script - #3084 by @MartinSeibert
- Handle `Money` serialization - #3131 by @Pacu2
- Do not collect unnecessary static files - #3050 by @jxltom
- Remove host mounted volume in `docker-compose` - #3091 by @tiangolo
- Remove custom services names in `docker-compose` - #3092 by @tiangolo
- Replace COUNTRIES with countries.countries - #3079 by @neeraj1909
- Installing dev packages in docker since tests are needed - #3078 by @jxltom
- Remove comparing string in address-form-panel template - #3074 by @tomcio1205
- Move updating variant names to a Celery task - #3189 by @fowczarek

### Bugfixes

- Fix typo in `clean_input` method - #3100 by @the-bionic
- Fix typo in `ShippingMethod` model - #3099 by @the-bionic
- Remove duplicated variable declaration - #3094 by @the-bionic

### Docs

- Add createdb note to getting started for Windows - #3106 by @ajostergaard
- Update docs on pipenv - #3045 by @jxltom<|MERGE_RESOLUTION|>--- conflicted
+++ resolved
@@ -8,11 +8,8 @@
 - Add AppTokenVerify mutation - #5716 by @korycins
 - Fix specific product voucher in draft orders - #5727 by @fowczarek
 - Explicit country assignment in default shipping zones - #5736 by @maarcingebala
-<<<<<<< HEAD
+- Drop `json_content` field from the `Menu` model - #5761 by @maarcingebala
 - Refactor JWT support - #5734 by @korycins
-=======
-- Drop `json_content` field from the `Menu` model - #5761 by @maarcingebala
->>>>>>> f27fbebe
 
 ## 2.10.1
 
